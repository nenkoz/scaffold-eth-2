--- conflicted
+++ resolved
@@ -77,22 +77,12 @@
 
 Run smart contract test with `yarn hardhat:test` or `yarn foundry:test` depending of your solidity framework.
 
-<<<<<<< HEAD
-- Edit your smart contract:
-  - Hardhat => `YourContract.sol` in `packages/hardhat/contracts`
-  - Foundry => `YourContract.sol` in `packages/foundry/contracts`
-- Edit your frontend in `packages/nextjs/pages`
-- Edit your deployment scripts:
-  - Hardhat => `packages/hardhat/deploy`
-  - Foundry => `packages/foundry/script`
-=======
 **What's next**:
 
 - Edit your smart contract `YourContract.sol` in `packages/hardhat/contracts`
 - Edit your frontend homepage at `packages/nextjs/app/page.tsx`. For guidance on [routing](https://nextjs.org/docs/app/building-your-application/routing/defining-routes) and configuring [pages/layouts](https://nextjs.org/docs/app/building-your-application/routing/pages-and-layouts) checkout the Next.js documentation.
 - Edit your deployment scripts in `packages/hardhat/deploy`
 - Edit your smart contract test in: `packages/hardhat/test`. To run test use `yarn hardhat:test`
->>>>>>> 699b259f
 
 ## Documentation
 
