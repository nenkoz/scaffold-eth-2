--- conflicted
+++ resolved
@@ -1,21 +1,16 @@
 import * as dotenv from "dotenv";
 dotenv.config();
 import { HardhatUserConfig } from "hardhat/config";
-<<<<<<< HEAD
 import "@nomicfoundation/hardhat-toolbox-viem";
 import "hardhat-deploy";
 import "@matterlabs/hardhat-zksync-solc";
-// import "@matterlabs/hardhat-zksync-verify";
-=======
-import "@nomicfoundation/hardhat-ethers";
 import "@nomicfoundation/hardhat-chai-matchers";
 import "@typechain/hardhat";
+import "@nomicfoundation/hardhat-viem";
 import "hardhat-gas-reporter";
 import "solidity-coverage";
 import "@nomicfoundation/hardhat-verify";
 import "hardhat-deploy";
-import "hardhat-deploy-ethers";
->>>>>>> 892d229a
 
 // If not set, it uses ours Alchemy's default API key.
 // You can get your own at https://dashboard.alchemyapi.io
@@ -93,21 +88,6 @@
       url: `https://polygonzkevm-testnet.g.alchemy.com/v2/${providerApiKey}`,
       accounts: [deployerPrivateKey],
     },
-<<<<<<< HEAD
-    zkSyncTestnet: {
-      url: "https://testnet.era.zksync.dev",
-      zksync: true,
-      accounts: [deployerPrivateKey],
-      // verifyURL: "https://zksync2-testnet-explorer.zksync.dev/contract_verification",
-    },
-    zkSync: {
-      url: "https://mainnet.era.zksync.io",
-      zksync: true,
-      accounts: [deployerPrivateKey],
-      // verifyURL: "https://zksync2-mainnet-explorer.zksync.io/contract_verification",
-    },
-=======
->>>>>>> 892d229a
     gnosis: {
       url: "https://rpc.gnosischain.com",
       accounts: [deployerPrivateKey],
