import * as dotenv from "dotenv";
dotenv.config();
import QRCode from "qrcode";
import { config } from "hardhat";
import { privateKeyToAccount } from "viem/accounts";
import * as chains from "viem/chains";
import { Chain, createPublicClient, formatEther, http } from "viem";
import { HttpNetworkConfig } from "hardhat/types";

async function main() {
  const privateKey = process.env.DEPLOYER_PRIVATE_KEY;

  if (!privateKey) {
    console.log("🚫️ You don't have a deployer account. Run `yarn generate` first");
    return;
  }

  // Get account from private key.;
  const randomAccount = privateKeyToAccount(privateKey as `0x${string}`);
  const address = randomAccount.address;
  console.log(await QRCode.toString(address, { type: "terminal", small: true }));
  console.log("Public address:", address, "\n");

  // Balance on each network
  const availableNetworks = config.networks;

  for (const networkName in availableNetworks) {
    try {
<<<<<<< HEAD
      const hardhatConfigNetwork = availableNetworks[networkName];
      if (!("url" in hardhatConfigNetwork)) continue;
      // @ts-expect-error: TODO: fix types
      const viemChain = chains[networkName] as Chain;
      const publicClient = createPublicClient({
        chain: viemChain,
        transport: http((availableNetworks[networkName] as HttpNetworkConfig).url),
      });
      const balance = await publicClient.getBalance({ address });
      console.log("--", networkName, "-- 📡");
      console.log("   balance:", formatEther(balance));
      const nonce = await publicClient.getTransactionCount({ address });
      console.log("   nonce:", nonce);
=======
      const network = availableNetworks[networkName];
      if (!("url" in network)) continue;
      const provider = new ethers.JsonRpcProvider(network.url);
      await provider._detectNetwork();
      const balance = await provider.getBalance(address);
      console.log("--", networkName, "-- 📡");
      console.log("   balance:", +ethers.formatEther(balance));
      console.log("   nonce:", +(await provider.getTransactionCount(address)));
>>>>>>> 892d229a
    } catch (e) {
      console.log("Can't connect to network", networkName);
    }
  }
}

main().catch(error => {
  console.error(error);
  process.exitCode = 1;
});<|MERGE_RESOLUTION|>--- conflicted
+++ resolved
@@ -4,7 +4,7 @@
 import { config } from "hardhat";
 import { privateKeyToAccount } from "viem/accounts";
 import * as chains from "viem/chains";
-import { Chain, createPublicClient, formatEther, http } from "viem";
+import { createPublicClient, formatEther, http } from "viem";
 import { HttpNetworkConfig } from "hardhat/types";
 
 async function main() {
@@ -26,11 +26,9 @@
 
   for (const networkName in availableNetworks) {
     try {
-<<<<<<< HEAD
       const hardhatConfigNetwork = availableNetworks[networkName];
       if (!("url" in hardhatConfigNetwork)) continue;
-      // @ts-expect-error: TODO: fix types
-      const viemChain = chains[networkName] as Chain;
+      const viemChain = chains[networkName as keyof typeof chains];
       const publicClient = createPublicClient({
         chain: viemChain,
         transport: http((availableNetworks[networkName] as HttpNetworkConfig).url),
@@ -40,16 +38,6 @@
       console.log("   balance:", formatEther(balance));
       const nonce = await publicClient.getTransactionCount({ address });
       console.log("   nonce:", nonce);
-=======
-      const network = availableNetworks[networkName];
-      if (!("url" in network)) continue;
-      const provider = new ethers.JsonRpcProvider(network.url);
-      await provider._detectNetwork();
-      const balance = await provider.getBalance(address);
-      console.log("--", networkName, "-- 📡");
-      console.log("   balance:", +ethers.formatEther(balance));
-      console.log("   nonce:", +(await provider.getTransactionCount(address)));
->>>>>>> 892d229a
     } catch (e) {
       console.log("Can't connect to network", networkName);
     }
