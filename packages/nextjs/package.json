--- conflicted
+++ resolved
@@ -14,24 +14,15 @@
     "vercel:yolo": "vercel --build-env NEXT_PUBLIC_IGNORE_BUILD_ERROR=true"
   },
   "dependencies": {
-<<<<<<< HEAD
     "@apollo/client": "^3.9.4",
-    "@ethersproject/providers": "^5.7.2",
-    "@heroicons/react": "^2.0.11",
-    "@rainbow-me/rainbowkit": "1.3.5",
-=======
     "@heroicons/react": "^2.0.11",
     "@rainbow-me/rainbowkit": "^2.0.2",
     "@tanstack/react-query": "^5.28.6",
->>>>>>> 10c13e58
     "@uniswap/sdk-core": "^4.0.1",
     "@uniswap/v2-sdk": "^3.0.1",
     "blo": "^1.0.1",
     "daisyui": "4.5.0",
-<<<<<<< HEAD
     "graphql": "^16.8.1",
-=======
->>>>>>> 10c13e58
     "next": "^14.0.4",
     "next-themes": "^0.2.1",
     "nprogress": "^0.2.0",
@@ -42,13 +33,8 @@
     "react-hot-toast": "^2.4.0",
     "use-debounce": "^8.0.4",
     "usehooks-ts": "^2.13.0",
-<<<<<<< HEAD
-    "viem": "1.19.9",
-    "wagmi": "1.4.12",
-=======
     "viem": "^2.8.16",
     "wagmi": "^2.5.12",
->>>>>>> 10c13e58
     "zustand": "^4.1.2"
   },
   "devDependencies": {
