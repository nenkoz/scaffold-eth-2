/** @type {import('tailwindcss').Config} */
module.exports = {
  content: ["./app/**/*.{js,ts,jsx,tsx}", "./components/**/*.{js,ts,jsx,tsx}", "./utils/**/*.{js,ts,jsx,tsx}"],
  plugins: [require("daisyui")],
  darkTheme: "dark",
<<<<<<< HEAD
=======
  darkMode: ["selector", "[data-theme='dark']"],
>>>>>>> 10c13e58
  // DaisyUI theme colors
  daisyui: {
    themes: [
      {
        light: {
          primary: "#93BBFB",
          "primary-content": "#212638",
          secondary: "#DAE8FF",
          "secondary-content": "#212638",
          accent: "#93BBFB",
          "accent-content": "#212638",
          neutral: "#212638",
          "neutral-content": "#ffffff",
          "base-100": "#ffffff",
          "base-200": "#f4f8ff",
          "base-300": "#DAE8FF",
          "base-content": "#212638",
          info: "#93BBFB",
          success: "#34EEB6",
          warning: "#FFCF72",
          error: "#FF8863",

          "--rounded-btn": "9999rem",

          ".tooltip": {
            "--tooltip-tail": "6px",
          },
          ".link": {
            textUnderlineOffset: "2px",
          },
          ".link:hover": {
            opacity: "80%",
          },
        },
      },
      {
        dark: {
          primary: "#212638",
          "primary-content": "#F9FBFF",
          secondary: "#323f61",
          "secondary-content": "#F9FBFF",
          accent: "#4969A6",
          "accent-content": "#F9FBFF",
          neutral: "#F9FBFF",
          "neutral-content": "#385183",
          "base-100": "#385183",
          "base-200": "#2A3655",
          "base-300": "#212638",
          "base-content": "#F9FBFF",
          info: "#385183",
          success: "#34EEB6",
          warning: "#FFCF72",
          error: "#FF8863",

          "--rounded-btn": "9999rem",

          ".tooltip": {
            "--tooltip-tail": "6px",
            "--tooltip-color": "oklch(var(--p))",
          },
          ".link": {
            textUnderlineOffset: "2px",
          },
          ".link:hover": {
            opacity: "80%",
          },
        },
      },
    ],
  },
  theme: {
    extend: {
      boxShadow: {
        center: "0 0 12px -2px rgb(0 0 0 / 0.05)",
      },
      animation: {
        "pulse-fast": "pulse 1s cubic-bezier(0.4, 0, 0.6, 1) infinite",
      },
    },
  },
};<|MERGE_RESOLUTION|>--- conflicted
+++ resolved
@@ -3,10 +3,7 @@
   content: ["./app/**/*.{js,ts,jsx,tsx}", "./components/**/*.{js,ts,jsx,tsx}", "./utils/**/*.{js,ts,jsx,tsx}"],
   plugins: [require("daisyui")],
   darkTheme: "dark",
-<<<<<<< HEAD
-=======
   darkMode: ["selector", "[data-theme='dark']"],
->>>>>>> 10c13e58
   // DaisyUI theme colors
   daisyui: {
     themes: [
