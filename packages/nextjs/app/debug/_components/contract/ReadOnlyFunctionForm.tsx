--- conflicted
+++ resolved
@@ -45,8 +45,6 @@
     },
   });
 
-<<<<<<< HEAD
-=======
   useEffect(() => {
     if (error) {
       const parsedError = getParsedError(error);
@@ -54,7 +52,6 @@
     }
   }, [error]);
 
->>>>>>> 10c13e58
   const transformedFunction = transformAbiFunction(abiFunction);
   const inputElements = transformedFunction.inputs.map((input, inputIndex) => {
     const key = getFunctionInputKey(abiFunction.name, input, inputIndex);
