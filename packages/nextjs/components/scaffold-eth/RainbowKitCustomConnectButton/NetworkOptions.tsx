--- conflicted
+++ resolved
@@ -1,9 +1,5 @@
 import { useTheme } from "next-themes";
-<<<<<<< HEAD
-import { useNetwork, useSwitchNetwork } from "wagmi";
-=======
 import { useAccount, useSwitchChain } from "wagmi";
->>>>>>> 10c13e58
 import { ArrowsRightLeftIcon } from "@heroicons/react/24/solid";
 import { getNetworkColor } from "~~/hooks/scaffold-eth";
 import { getTargetNetworks } from "~~/utils/scaffold-eth";
@@ -15,13 +11,8 @@
 };
 
 export const NetworkOptions = ({ hidden = false }: NetworkOptionsProps) => {
-<<<<<<< HEAD
-  const { switchNetwork } = useSwitchNetwork();
-  const { chain } = useNetwork();
-=======
   const { switchChain } = useSwitchChain();
   const { chain } = useAccount();
->>>>>>> 10c13e58
   const { resolvedTheme } = useTheme();
   const isDarkMode = resolvedTheme === "dark";
 
