--- conflicted
+++ resolved
@@ -10,40 +10,17 @@
 
 export const AddressQRCodeModal = ({ address, children }: AddressQRCodeModalProps) => {
   return (
-<<<<<<< HEAD
     <Dialog>
       <DialogTrigger asChild>{children}</DialogTrigger>
-      <DialogContent onOpenAutoFocus={e => e.preventDefault()}>
+      <DialogContent onOpenAutoFocus={(e: Event) => e.preventDefault()}>
         <DialogHeader>
           <DialogTitle>Address QR Code</DialogTitle>
         </DialogHeader>
         <div className="flex flex-col items-center gap-6 py-6 break-all">
           <QRCodeSVG value={address} size={256} />
-          <Address address={address} format="long" disableAddressLink />
+          <Address address={address} format="long" disableAddressLink onlyEnsOrAddress />
         </div>
       </DialogContent>
     </Dialog>
-=======
-    <>
-      <div>
-        <input type="checkbox" id={`${modalId}`} className="modal-toggle" />
-        <label htmlFor={`${modalId}`} className="modal cursor-pointer">
-          <label className="modal-box relative">
-            {/* dummy input to capture event onclick on modal box */}
-            <input className="h-0 w-0 absolute top-0 left-0" />
-            <label htmlFor={`${modalId}`} className="btn btn-ghost btn-sm btn-circle absolute right-3 top-3">
-              ✕
-            </label>
-            <div className="space-y-3 py-6">
-              <div className="flex flex-col items-center gap-6">
-                <QRCodeSVG value={address} size={256} />
-                <Address address={address} format="long" disableAddressLink onlyEnsOrAddress />
-              </div>
-            </div>
-          </label>
-        </label>
-      </div>
-    </>
->>>>>>> fc82384d
   );
 };