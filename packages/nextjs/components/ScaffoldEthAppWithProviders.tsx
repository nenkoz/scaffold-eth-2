--- conflicted
+++ resolved
@@ -1,13 +1,9 @@
 "use client";
 
 import { useEffect, useState } from "react";
-<<<<<<< HEAD
 import { ApolloClient, ApolloProvider, InMemoryCache } from "@apollo/client";
 import { RainbowKitProvider, darkTheme, lightTheme } from "@rainbow-me/rainbowkit";
-=======
-import { RainbowKitProvider, darkTheme, lightTheme } from "@rainbow-me/rainbowkit";
 import { QueryClient, QueryClientProvider } from "@tanstack/react-query";
->>>>>>> 10c13e58
 import { useTheme } from "next-themes";
 import { Toaster } from "react-hot-toast";
 import { WagmiProvider } from "wagmi";
@@ -57,7 +53,6 @@
   useEffect(() => {
     setMounted(true);
   }, []);
-<<<<<<< HEAD
 
   const subgraphUri = "http://localhost:8000/subgraphs/name/scaffold-eth/your-contract";
   const apolloClient = new ApolloClient({
@@ -67,29 +62,17 @@
 
   return (
     <ApolloProvider client={apolloClient}>
-      <WagmiConfig config={wagmiConfig}>
-        <ProgressBar />
-        <RainbowKitProvider
-          chains={appChains.chains}
-=======
-
-  return (
-    <WagmiProvider config={wagmiConfig}>
-      <QueryClientProvider client={queryClient}>
-        <ProgressBar />
-        <RainbowKitProvider
->>>>>>> 10c13e58
-          avatar={BlockieAvatar}
-          theme={mounted ? (isDarkMode ? darkTheme() : lightTheme()) : lightTheme()}
-        >
-          <ScaffoldEthApp>{children}</ScaffoldEthApp>
-        </RainbowKitProvider>
-<<<<<<< HEAD
-      </WagmiConfig>
+      <WagmiProvider config={wagmiConfig}>
+        <QueryClientProvider client={queryClient}>
+          <ProgressBar />
+          <RainbowKitProvider
+            avatar={BlockieAvatar}
+            theme={mounted ? (isDarkMode ? darkTheme() : lightTheme()) : lightTheme()}
+          >
+            <ScaffoldEthApp>{children}</ScaffoldEthApp>
+          </RainbowKitProvider>
+        </QueryClientProvider>
+      </WagmiProvider>
     </ApolloProvider>
-=======
-      </QueryClientProvider>
-    </WagmiProvider>
->>>>>>> 10c13e58
   );
 };